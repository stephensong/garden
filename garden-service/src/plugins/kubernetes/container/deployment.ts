--- conflicted
+++ resolved
@@ -274,17 +274,10 @@
 
   container.readinessProbe = {
     initialDelaySeconds: 2,
-<<<<<<< HEAD
-    periodSeconds: 1,
-    timeoutSeconds: 3,
-    successThreshold: 1,
-    failureThreshold: 60,
-=======
     periodSeconds: readinessPeriodSeconds,
     timeoutSeconds: 3,
     successThreshold: 2,
     failureThreshold: readinessFailureThreshold,
->>>>>>> 9f9d2a3f
   }
 
   /*
